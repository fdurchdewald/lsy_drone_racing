--- conflicted
+++ resolved
@@ -284,21 +284,6 @@
         self.action_space = gymnasium.spaces.Box(low=-1, high=1, shape=(4,))
         self.drone = Drone("mellinger")
 
-    def thrust2pwm(self, thrust):
-        a_coeff = -1.1264
-        b_coeff = 2.2541
-        c_coeff = 0.0209
-        pwm_max = 65535.0
-        """Convert thrust to pwm using a quadratic function."""
-        pwm = a_coeff * thrust * thrust + b_coeff * thrust + c_coeff
-        pwm = np.maximum(pwm, 0.0)
-        pwm = np.minimum(pwm, 1.0)
-        thrust_pwm = pwm * pwm_max
-        # thrust = 0.145
-        # print(f"maximium thrust with eq: {a_coeff * thrust * thrust + b_coeff * thrust + c_coeff}")
-        thrust_pwm = thrust / 0.145 * pwm_max
-        return thrust_pwm
-
     def step(
         self, action: NDArray[np.floating]
     ) -> tuple[dict[str, NDArray[np.floating]], float, bool, bool, dict]:
@@ -308,19 +293,12 @@
             Sleeps for the remaining time if the step took less than the control period. This
             ensures that the environment is running at the correct frequency during deployment.
         """
-        print(f"action received: {action}")
         tstart = time.perf_counter()
         assert action.shape == self.action_space.shape, f"Invalid action shape: {action.shape}"
         collective_thrust, rpy = action[0], action[1:]
         rpy_deg = np.rad2deg(rpy)
-<<<<<<< HEAD
         collective_thrust = self.drone._thrust_to_pwms(collective_thrust)
-        # Crazyflie expects negated pitch command. TODO: Check why this is the case and fix this on
-        # the firmware side if possible.
-        self.cf.cmdVel(rpy_deg[0], -rpy_deg[1], rpy_deg[2], collective_thrust)
-=======
         self.cf.cmdVel(*rpy_deg, collective_thrust)
->>>>>>> b51389f9
         if (dt := time.perf_counter() - tstart) < 1 / self.config.env.freq:
             rospy.sleep(1 / self.config.env.freq - dt)
         current_pos = self.vicon.pos[self.vicon.drone_name]
