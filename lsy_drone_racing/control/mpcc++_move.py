--- conflicted
+++ resolved
@@ -52,11 +52,7 @@
     REG_THRUST = 1.0e-4,
     REG_INPUTS = 9.0e-2,
 
-<<<<<<< HEAD
     OBSTACLE_RADIUS = [0.13, 0.22, 0.1, 0.1],
-=======
-    OBSTACLE_RADIUS = [0.1, 0.22, 0.1, 0.1],
->>>>>>> 2e9589cb
 )
 
 
