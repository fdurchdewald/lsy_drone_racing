"""
Simulate the LSY benchmark and write rich logs (one JSON entry per episode).

Creates/updates:
    run_logs.json   – appended after every episode
    sim.log         – INFO-level execution log
"""
from __future__ import annotations
import json, logging
from dataclasses import dataclass, asdict
from pathlib import Path
from typing import TYPE_CHECKING, List

import fire, gymnasium, numpy as np
from gymnasium.wrappers.jax_to_numpy import JaxToNumpy
from lsy_drone_racing.utils.utils import *

if TYPE_CHECKING:
    from lsy_drone_racing.control.controller import Controller
    from lsy_drone_racing.envs.drone_race import DroneRaceEnv
    from ml_collections import ConfigDict

# ─────────────────────────  helper  ──────────────────────────
def _to_py(obj):
    """Convert NumPy scalars/arrays inside nested containers to Python types."""
    if isinstance(obj, np.ndarray):
        return obj.tolist()
    if isinstance(obj, (np.generic,)):
        return obj.item()
    if isinstance(obj, list):
        return [_to_py(x) for x in obj]
    if isinstance(obj, dict):
        return {k: _to_py(v) for k, v in obj.items()}
    return obj


def _dump(log_list, path: Path):
    path.write_text(json.dumps(_to_py(log_list), indent=2))


# ────────────────────────  dataclass  ─────────────────────────
@dataclass
class RunLog:
    lap_time: float | None
    finished: bool
    gates_passed: int
    seed: int
    # initial geometry (nominal)
    gate_pos0: list[list[float]]
    gate_quat0: list[list[float]]
    obs_pos0:  list[list[float]]
    # per-step traces
    t: List[float]
    speed: List[float]
    min_gate_dist: List[float]
    min_obs_dist: List[float]
    solver_ms: List[float]
    gate_pos_t:  List[List[List[float]]]   # N × 4 × 3
    gate_quat_t: List[List[List[float]]]   # N × 4 × 4
    obs_pos_t:   List[List[List[float]]]   # N × 4 × 3
    # crash snapshot
    crash_gate: int | None = None
    crash_pos:  list[float] | None = None
    crash_gate_dist: float | None = None
    crash_obs_dist:  float | None = None


# ─────────────────────  main simulate()  ──────────────────────
logger = logging.getLogger(__name__)
def simulate(
    config: str = "level2.toml",
    controller: str | None = None,
    n_runs: int = 1000,
    gui: bool | None = False,
    visualize: bool = False,
) -> list[float]:

    cfg: ConfigDict = load_config(Path(__file__).parents[1] / "config" / config)
    cfg.sim.gui = gui if gui is not None else cfg.sim.gui

    ctl_cls = load_controller(
        Path(__file__).parents[1] / "lsy_drone_racing/control" / (controller or cfg.controller.file)
    )

    env: DroneRaceEnv = gymnasium.make(
        cfg.env.id,
        freq=cfg.env.freq,
        sim_config=cfg.sim,
        sensor_range=cfg.env.sensor_range,
        control_mode=cfg.env.control_mode,
        track=cfg.env.track,
        disturbances=cfg.env.get("disturbances"),
        randomizations=cfg.env.get("randomizations"),
        seed=cfg.env.seed,
    )
    env = JaxToNumpy(env)

<<<<<<< HEAD
    ep_times: list[float] = []
    for _ in range(n_runs):
        obs, info = env.reset()
        default_mass = env.unwrapped.drone_mass  
        current_mass = env.unwrapped.sim.data.params.mass  
        mass_deviation = current_mass - default_mass  # Abweichung
        print(f"Drone mass - Default: {default_mass}, Deviation: {mass_deviation}, Total: {current_mass}")
        controller: Controller = controller_cls(obs, info, config)

        # --- Prepare a permanent sample of the spline trajectory ---
        # num_samples = 200
        # t_lin = np.linspace(0, 1, num_samples)
=======
    logs: list[RunLog] = []
    lap_times: list[float] = []
    out = Path("run_logs.json")
>>>>>>> c204332a

    for ep in range(n_runs):
        obs, info = env.reset()
        run = RunLog(
            lap_time=None, finished=False, gates_passed=0, seed=int(info.get("seed", -1)),
            gate_pos0=obs["gates_pos"].tolist(),
            gate_quat0=obs["gates_quat"].tolist(),
            obs_pos0=obs["obstacles_pos"].tolist(),
            t=[], speed=[], min_gate_dist=[], min_obs_dist=[], solver_ms=[],
            gate_pos_t=[], gate_quat_t=[], obs_pos_t=[]
        )

        ctl: Controller = ctl_cls(obs, info, cfg)
        step = 0
        while True:
<<<<<<< HEAD
            curr_time = i / config.env.freq

            # Compute and apply control
            action = controller.compute_control(obs, info)
            obs, reward, terminated, truncated, info = env.step(action)
            controller_finished = controller.step_callback(
                action, obs, reward, terminated, truncated, info
            )

            # Record current drone position (ground truth state)
            flown_positions.append(obs["pos"])

            # Draw both the planned path and the flown path every frame
            if config.sim.gui:
                if visualize:
                    path_points = controller.get_trajectory()
                    draw_line(env, path_points,
                            rgba=np.array([0.0, 1.0, 0.0, 1.0]),
                            min_size=2.0, max_size=2.0)

                    drone_traj = controller.get_drone_trajectory()
                    if len(drone_traj) >= 2:  
                        draw_line(env, drone_traj,
                                rgba=np.array([1.0, 0.0, 0.0, 1.0]),
                                min_size=2.0, max_size=2.0)
                    planned_traj = controller.get_planned_trajectory()
                    draw_line(env, planned_traj,
                            rgba=np.array([0.0, 0.0, 1.0, 1.0]),
                            min_size=2.0, max_size=2.0)
                    region = controller.get_tunnel_regions()
                    draw_tunnel_bounds(env, region)
                    planning_points = controller.get_waypoints()
                    for point in planning_points:
                        draw_point(env, point, rgba=np.array([1.0, 0.5, 0.0, 1.0]))

                # viewer = env.unwrapped.sim.viewer          # py-mujoco Viewer
                # viewer.scn.ngeom = 0                       # löscht alle Geoms
                # viewer.markers.clear()   
                env.render()

            if terminated or truncated or controller_finished:
                # Log the drone trajectory for analysis
                drone_traj = controller.get_drone_trajectory()
                with open("all_drone_trajectories.npy", "ab") as f:
                    np.save(f, drone_traj)
                logger.info(f"Drone trajectory saved with {len(drone_traj)} points.")
=======
            t_now = step / cfg.env.freq
            act = ctl.compute_control(obs, info)
            obs, reward, term, trunc, info = env.step(act)

            # traces
            run.t.append(t_now)
            run.speed.append(float(np.linalg.norm(obs["vel"])))
            run.min_gate_dist.append(float(np.linalg.norm(obs["gates_pos"] - obs["pos"], axis=1).min()))
            valid_obs = obs["obstacles_pos"][~np.all(obs["obstacles_pos"] == 0, axis=1)]
            if valid_obs.size:
                radii = np.asarray(cfg.env.get("obstacle_radius", [0.1] * len(valid_obs)))
                surf = np.linalg.norm(valid_obs - obs["pos"], axis=1) - radii[: len(valid_obs)]
                run.min_obs_dist.append(float(surf.min()))
            else:
                run.min_obs_dist.append(np.inf)
            run.solver_ms.append(float(ctl.get_last_solve_ms()))
            run.gate_pos_t.append(obs["gates_pos"].tolist())
            run.gate_quat_t.append(obs["gates_quat"].tolist())
            run.obs_pos_t.append(obs["obstacles_pos"].tolist())

            if cfg.sim.gui and visualize:
                _render(env, ctl)

            if term or trunc or ctl.step_callback(act, obs, reward, term, trunc, info):
>>>>>>> c204332a
                break
            step += 1

        gates_passed = obs["target_gate"] if obs["target_gate"] >= 0 \
                       else len(cfg.env.track.gates)
        run.gates_passed = int(gates_passed)
        run.finished     = gates_passed == len(cfg.env.track.gates)
        run.lap_time     = t_now if run.finished else None
        if not run.finished:
            run.crash_gate = int(obs["target_gate"])
            run.crash_pos  = obs["pos"].tolist()
            run.crash_gate_dist = run.min_gate_dist[-1]
            run.crash_obs_dist  = run.min_obs_dist[-1]

        logs.append(run)
        lap_times.append(run.lap_time)

        # flush
        _dump([asdict(r) for r in logs], out)
        logger.info("Episode %d/%d logged (file size %.1f kB)",
                    ep+1, n_runs, out.stat().st_size/1024)

    env.close()
    print("✓ run_logs.json at", out.resolve())
    return lap_times


# ───────────────────────  optional drawing  ───────────────────
def _render(env, ctl):
    draw_line(env, ctl.get_trajectory(),            [0,1,0,1], 2, 2)
    if len(tr := ctl.get_drone_trajectory()) > 1:
        draw_line(env, tr,                          [1,0,0,1], 2, 2)
    draw_line(env, ctl.get_planned_trajectory(),    [0,0,1,1], 2, 2)
    draw_tunnel_regions_from_corners(env, ctl.get_tunnel_regions())
    for p in ctl.get_waypoints():
        draw_point(env, p, [1,0.5,0,1])
    env.render()


# ─────────────────────────  entry point  ───────────────────────
if __name__ == "__main__":
    logging.basicConfig(filename="sim.log",
                        filemode="w",
                        level=logging.INFO,
                        format="%(asctime)s [%(levelname)s] %(name)s: %(message)s")
    logging.getLogger().addHandler(logging.StreamHandler())
    fire.Fire(simulate, serialize=lambda _: None)<|MERGE_RESOLUTION|>--- conflicted
+++ resolved
@@ -95,24 +95,9 @@
     )
     env = JaxToNumpy(env)
 
-<<<<<<< HEAD
-    ep_times: list[float] = []
-    for _ in range(n_runs):
-        obs, info = env.reset()
-        default_mass = env.unwrapped.drone_mass  
-        current_mass = env.unwrapped.sim.data.params.mass  
-        mass_deviation = current_mass - default_mass  # Abweichung
-        print(f"Drone mass - Default: {default_mass}, Deviation: {mass_deviation}, Total: {current_mass}")
-        controller: Controller = controller_cls(obs, info, config)
-
-        # --- Prepare a permanent sample of the spline trajectory ---
-        # num_samples = 200
-        # t_lin = np.linspace(0, 1, num_samples)
-=======
     logs: list[RunLog] = []
     lap_times: list[float] = []
     out = Path("run_logs.json")
->>>>>>> c204332a
 
     for ep in range(n_runs):
         obs, info = env.reset()
@@ -128,54 +113,6 @@
         ctl: Controller = ctl_cls(obs, info, cfg)
         step = 0
         while True:
-<<<<<<< HEAD
-            curr_time = i / config.env.freq
-
-            # Compute and apply control
-            action = controller.compute_control(obs, info)
-            obs, reward, terminated, truncated, info = env.step(action)
-            controller_finished = controller.step_callback(
-                action, obs, reward, terminated, truncated, info
-            )
-
-            # Record current drone position (ground truth state)
-            flown_positions.append(obs["pos"])
-
-            # Draw both the planned path and the flown path every frame
-            if config.sim.gui:
-                if visualize:
-                    path_points = controller.get_trajectory()
-                    draw_line(env, path_points,
-                            rgba=np.array([0.0, 1.0, 0.0, 1.0]),
-                            min_size=2.0, max_size=2.0)
-
-                    drone_traj = controller.get_drone_trajectory()
-                    if len(drone_traj) >= 2:  
-                        draw_line(env, drone_traj,
-                                rgba=np.array([1.0, 0.0, 0.0, 1.0]),
-                                min_size=2.0, max_size=2.0)
-                    planned_traj = controller.get_planned_trajectory()
-                    draw_line(env, planned_traj,
-                            rgba=np.array([0.0, 0.0, 1.0, 1.0]),
-                            min_size=2.0, max_size=2.0)
-                    region = controller.get_tunnel_regions()
-                    draw_tunnel_bounds(env, region)
-                    planning_points = controller.get_waypoints()
-                    for point in planning_points:
-                        draw_point(env, point, rgba=np.array([1.0, 0.5, 0.0, 1.0]))
-
-                # viewer = env.unwrapped.sim.viewer          # py-mujoco Viewer
-                # viewer.scn.ngeom = 0                       # löscht alle Geoms
-                # viewer.markers.clear()   
-                env.render()
-
-            if terminated or truncated or controller_finished:
-                # Log the drone trajectory for analysis
-                drone_traj = controller.get_drone_trajectory()
-                with open("all_drone_trajectories.npy", "ab") as f:
-                    np.save(f, drone_traj)
-                logger.info(f"Drone trajectory saved with {len(drone_traj)} points.")
-=======
             t_now = step / cfg.env.freq
             act = ctl.compute_control(obs, info)
             obs, reward, term, trunc, info = env.step(act)
@@ -200,7 +137,6 @@
                 _render(env, ctl)
 
             if term or trunc or ctl.step_callback(act, obs, reward, term, trunc, info):
->>>>>>> c204332a
                 break
             step += 1
 
